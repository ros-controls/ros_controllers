/*********************************************************************
 * Software License Agreement (BSD License)
 *
 *  Copyright (c) 2013, PAL Robotics, S.L.
 *  All rights reserved.
 *
 *  Redistribution and use in source and binary forms, with or without
 *  modification, are permitted provided that the following conditions
 *  are met:
 *
 *   * Redistributions of source code must retain the above copyright
 *     notice, this list of conditions and the following disclaimer.
 *   * Redistributions in binary form must reproduce the above
 *     copyright notice, this list of conditions and the following
 *     disclaimer in the documentation and/or other materials provided
 *     with the distribution.
 *   * Neither the name of the PAL Robotics nor the names of its
 *     contributors may be used to endorse or promote products derived
 *     from this software without specific prior written permission.
 *
 *  THIS SOFTWARE IS PROVIDED BY THE COPYRIGHT HOLDERS AND CONTRIBUTORS
 *  "AS IS" AND ANY EXPRESS OR IMPLIED WARRANTIES, INCLUDING, BUT NOT
 *  LIMITED TO, THE IMPLIED WARRANTIES OF MERCHANTABILITY AND FITNESS
 *  FOR A PARTICULAR PURPOSE ARE DISCLAIMED. IN NO EVENT SHALL THE
 *  COPYRIGHT OWNER OR CONTRIBUTORS BE LIABLE FOR ANY DIRECT, INDIRECT,
 *  INCIDENTAL, SPECIAL, EXEMPLARY, OR CONSEQUENTIAL DAMAGES (INCLUDING,
 *  BUT NOT LIMITED TO, PROCUREMENT OF SUBSTITUTE GOODS OR SERVICES;
 *  LOSS OF USE, DATA, OR PROFITS; OR BUSINESS INTERRUPTION) HOWEVER
 *  CAUSED AND ON ANY THEORY OF LIABILITY, WHETHER IN CONTRACT, STRICT
 *  LIABILITY, OR TORT (INCLUDING NEGLIGENCE OR OTHERWISE) ARISING IN
 *  ANY WAY OUT OF THE USE OF THIS SOFTWARE, EVEN IF ADVISED OF THE
 *  POSSIBILITY OF SUCH DAMAGE.
 *********************************************************************/

/*
 * Author: Luca Marchionni
 * Author: Bence Magyar
 * Author: Enrique Fernández
 * Author: Paul Mathieu
 */

#ifndef ODOMETRY_H_
#define ODOMETRY_H_

#include <ros/time.h>
#include <Eigen/Core>
#include <sophus/se2.hpp>
#include <boost/accumulators/accumulators.hpp>
#include <boost/accumulators/statistics/stats.hpp>
#include <boost/accumulators/statistics/rolling_mean.hpp>
#include <boost/function.hpp>

#include <diff_drive_controller/integrate_function.h>

namespace diff_drive_controller
{
  namespace bacc = boost::accumulators;

  /**
   * \brief The Odometry class handles odometry readings
   * (2D pose and velocity with related timestamp)
   */
  class Odometry
  {
  public:
    /// SO(2) and SE(2) Lie Groups:
    typedef Sophus::SE2d SE2;

    /// Covariance matrices:
    typedef Eigen::Matrix3d Covariance;

    typedef Covariance PoseCovariance;
    typedef Covariance TwistCovariance;

    typedef Eigen::Matrix2d MeasCovariance;

    EIGEN_MAKE_ALIGNED_OPERATOR_NEW

    /**
     * \brief Constructor
     * Timestamp will get the current time value
     * Value will be set to zero
     * \param velocity_rolling_window_size Rolling window size used to compute the velocity mean
     */
    explicit Odometry(size_t velocity_rolling_window_size = 10);

    /**
     * \brief Initialize the odometry
     * \param time [in] Current time
     */
    void init(const ros::Time &time);

    /**
     * \brief Updates the odometry class with latest wheels position, i.e. in
     * close loop
     * \param left_pos  [in] Left  wheel position [rad]
     * \param right_pos [in] Right wheel position [rad]
     * \param time      [in] Current time
     * \return true if the odometry is actually updated
     */
    bool updateCloseLoop(double left_pos, double right_pos, const ros::Time &time);

    /**
     * \brief Updates the odometry class with latest wheels velocity, i.e. in
     * close loop
     * \param left_vel  [in] Left  wheel velocity [rad/s]
     * \param right_vel [in] Right wheel velocity [rad/s]
     * \param time      [in] Current time
     * \return true if the odometry is actually updated
     */
    bool updateCloseLoopFromVelocity(double left_pos, double right_pos, const ros::Time &time);

    /**
     * \brief Updates the odometry class with latest velocity command, i.e. in
     * open loop
     * \param linear  [in] Linear  velocity [m/s]
     * \param angular [in] Angular velocity [rad/s]
     * \param time    [in] Current time
     * \return true if the odometry is actually updated
     */
    bool updateOpenLoop(double linear, double angular, const ros::Time &time);

    /**
     * \brief heading getter
     * \return heading [rad]
     */
    double getHeading() const
    {
      return heading_;
    }

    /**
     * \brief x position getter
     * \return x position [m]
     */
    double getX() const
    {
      return x_;
    }

    /**
     * \brief y position getter
     * \return y position [m]
     */
    double getY() const
    {
      return y_;
    }

    /**
     * \brief x velocity getter
     * \return x velocity [m/s]
     */
    double getVx() const
    {
      return v_x_;
    }

    /**
     * \brief y velocity getter
     * \return y velocity [m/s]
     */
    double getVy() const
    {
      return v_y_;
    }

    /**
     * \brief yaw velocity getter
     * \return yaw velocity [rad/s]
     */
    double getVyaw() const
    {
      return v_yaw_;
    }

    /**
     * \brief pose covariance getter
     * \return pose covariance
     */
    const PoseCovariance& getPoseCovariance() const
    {
      return pose_covariance_;
    }

    /**
     * \brief twist covariance getter
     * \return twist covariance
     */
    const TwistCovariance& getTwistCovariance() const
    {
      return twist_covariance_;
    }

    /**
     * \brief minimum twist covariance getter
     * \return minimum twist covariance
     */
    const TwistCovariance& getMinimumTwistCovariance() const
    {
      return minimum_twist_covariance_;
    }

    /**
     * \brief pose covariance setter
     * \param pose_covariance [in] pose covariance
     */
    void setPoseCovariance(const PoseCovariance& pose_covariance)
    {
      pose_covariance_ = pose_covariance;
    }

    /**
     * \brief minimum twist covariance setter
     * \param twist_covariance [in] twist covariance
     */
    void setMinimumTwistCovariance(const TwistCovariance& twist_covariance)
    {
      minimum_twist_covariance_ = twist_covariance;
    }

    /**
     * \brief Sets the wheel parameters: radius and separation
     * \param wheel_separation   [in] Seperation between
     *                                left and right wheels [m]
     * \param left_wheel_radius  [in] Left  wheel radius [m]
     * \param right_wheel_radius [in] Right wheel radius [m]
     */
    void setWheelParams(double wheel_separation,
        double left_wheel_radius, double right_wheel_radius);

    /**
<<<<<<< HEAD
     * \brief Sets the Measurement Covariance Model parameters: k_l and k_r
     * \param k_l [in] Left  wheel velocity multiplier
     * \param k_r [in] Right wheel velocity multiplier
     */
    void setMeasCovarianceParams(double k_l, double k_r);
=======
     * \brief Velocity rolling window size setter
     * \param velocity_rolling_window_size Velocity rolling window size
     */
    void setVelocityRollingWindowSize(size_t velocity_rolling_window_size);

  private:
>>>>>>> aef633a7

  public:
    /// Default diagonal value to initialize the covariance on the constructor:
    static const double DEFAULT_MINIMUM_TWIST_COVARIANCE;
    static const double DEFAULT_POSE_COVARIANCE;

  private:
    /**
     * \brief Updates the odometry class with latest velocity command and wheel
     * velocities
     * \param v_l  [in] Left  wheel velocity displacement [rad]
     * \param v_r  [in] Right wheel velocity displacement [rad]
     * \param time [in] Current time
     * \return true if the odometry is actually updated
     */
    bool update(double v_l, double v_r, const ros::Time& time);

    /**
     * \brief Update the odometry twist with the previous and current odometry
     * pose
     * \param p0   [in] Previous odometry pose
     * \param p1   [in] Current  odometry pose
     * \param v_l  [in] Left  wheel velocity displacement [rad]
     * \param v_r  [in] Right wheel velocity displacement [rad]
     * \param time [in] Current time
     * \return true if the odometry twist is actually updated
     */
    bool updateTwist(const SE2& p0, const SE2& p1,
        const double v_l, const double v_r, const ros::Time& time);

    /**
     * \brief Update the measurement covariance
     * \param v_l [in] Left  wheel velocity displacement [rad]
     * \param v_r [in] Right wheel velocity displacement [rad]
     */
    void updateMeasCovariance(double v_l, double v_r);


  private:
    /// Rolling mean accumulator and window:
    typedef bacc::accumulator_set<double, bacc::stats<bacc::tag::rolling_mean> > RollingMeanAcc;
    typedef bacc::tag::rolling_window RollingWindow;

    /**
     *  \brief Reset linear and angular accumulators
     */
    void resetAccumulators();

    /// Current timestamp:
    ros::Time timestamp_;

    /// Current pose:
    double x_;        //   [m]
    double y_;        //   [m]
    double heading_;  // [rad]

    /// Current velocity:
    double v_x_;   //   [m/s]
    double v_y_;   //   [m/s]
    double v_yaw_; // [rad/s]

    /// Pose covariance:
    PoseCovariance pose_covariance_;

    /// Twist (and minimum twist) covariance:
    TwistCovariance twist_covariance_;
    TwistCovariance minimum_twist_covariance_;

    /// Measurement covariance:
    MeasCovariance meas_covariance_;

    /// Wheel kinematic parameters [m]:
    double wheel_separation_;
    double left_wheel_radius_;
    double right_wheel_radius_;

    /// Measurement Covariance Model parameters:
    double k_l_;
    double k_r_;

    /// Previous wheel position/state [rad]:
    double left_wheel_old_pos_;
    double right_wheel_old_pos_;

    /// Rolling mean accumulators for the linar and angular velocities:
    size_t velocity_rolling_window_size_;
    RollingMeanAcc v_x_acc_;
    RollingMeanAcc v_y_acc_;
    RollingMeanAcc v_yaw_acc_;

    /// Integration funcion, used to integrate the odometry:
    boost::shared_ptr<IntegrateFunction> integrate_fun_;
  };
}

#endif /* ODOMETRY_H_ */<|MERGE_RESOLUTION|>--- conflicted
+++ resolved
@@ -230,20 +230,19 @@
         double left_wheel_radius, double right_wheel_radius);
 
     /**
-<<<<<<< HEAD
      * \brief Sets the Measurement Covariance Model parameters: k_l and k_r
      * \param k_l [in] Left  wheel velocity multiplier
      * \param k_r [in] Right wheel velocity multiplier
      */
     void setMeasCovarianceParams(double k_l, double k_r);
-=======
+
+    /**
      * \brief Velocity rolling window size setter
-     * \param velocity_rolling_window_size Velocity rolling window size
+     * \param[in] velocity_rolling_window_size Velocity rolling window size
      */
     void setVelocityRollingWindowSize(size_t velocity_rolling_window_size);
 
   private:
->>>>>>> aef633a7
 
   public:
     /// Default diagonal value to initialize the covariance on the constructor:
@@ -288,7 +287,7 @@
     typedef bacc::tag::rolling_window RollingWindow;
 
     /**
-     *  \brief Reset linear and angular accumulators
+     * \brief Reset linear and angular accumulators
      */
     void resetAccumulators();
 

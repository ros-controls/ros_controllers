/*********************************************************************
 * Software License Agreement (BSD License)
 *
 *  Copyright (c) 2013, PAL Robotics, S.L.
 *  All rights reserved.
 *
 *  Redistribution and use in source and binary forms, with or without
 *  modification, are permitted provided that the following conditions
 *  are met:
 *
 *   * Redistributions of source code must retain the above copyright
 *     notice, this list of conditions and the following disclaimer.
 *   * Redistributions in binary form must reproduce the above
 *     copyright notice, this list of conditions and the following
 *     disclaimer in the documentation and/or other materials provided
 *     with the distribution.
 *   * Neither the name of the PAL Robotics nor the names of its
 *     contributors may be used to endorse or promote products derived
 *     from this software without specific prior written permission.
 *
 *  THIS SOFTWARE IS PROVIDED BY THE COPYRIGHT HOLDERS AND CONTRIBUTORS
 *  "AS IS" AND ANY EXPRESS OR IMPLIED WARRANTIES, INCLUDING, BUT NOT
 *  LIMITED TO, THE IMPLIED WARRANTIES OF MERCHANTABILITY AND FITNESS
 *  FOR A PARTICULAR PURPOSE ARE DISCLAIMED. IN NO EVENT SHALL THE
 *  COPYRIGHT OWNER OR CONTRIBUTORS BE LIABLE FOR ANY DIRECT, INDIRECT,
 *  INCIDENTAL, SPECIAL, EXEMPLARY, OR CONSEQUENTIAL DAMAGES (INCLUDING,
 *  BUT NOT LIMITED TO, PROCUREMENT OF SUBSTITUTE GOODS OR SERVICES;
 *  LOSS OF USE, DATA, OR PROFITS; OR BUSINESS INTERRUPTION) HOWEVER
 *  CAUSED AND ON ANY THEORY OF LIABILITY, WHETHER IN CONTRACT, STRICT
 *  LIABILITY, OR TORT (INCLUDING NEGLIGENCE OR OTHERWISE) ARISING IN
 *  ANY WAY OUT OF THE USE OF THIS SOFTWARE, EVEN IF ADVISED OF THE
 *  POSSIBILITY OF SUCH DAMAGE.
 *********************************************************************/

/*
 * Author: Luca Marchionni
 * Author: Bence Magyar
 * Author: Enrique Fernández
 * Author: Paul Mathieu
 */

#ifndef ODOMETRY_H_
#define ODOMETRY_H_

#include <ros/time.h>
#include <boost/accumulators/accumulators.hpp>
#include <boost/accumulators/statistics/stats.hpp>
#include <boost/accumulators/statistics/rolling_mean.hpp>
#include <boost/function.hpp>

namespace diff_drive_controller
{
  namespace bacc = boost::accumulators;

  /**
   * \brief The Odometry class handles odometry readings
   * (2D pose and velocity with related timestamp)
   */
  class Odometry
  {
  public:

    /// Integration function, used to integrate the odometry:
    typedef boost::function<void(double, double)> IntegrationFunction;

    /**
     * \brief Constructor
     * Timestamp will get the current time value
     * Value will be set to zero
     * \param velocity_rolling_window_size Rolling window size used to compute the velocity mean
     */
    Odometry(size_t velocity_rolling_window_size = 10);

    /**
     * \brief Initialize the odometry
     * \param time Current time
     */
    void init(const ros::Time &time);

    /**
     * \brief Updates the odometry class with latest wheels position
     * \param left_pos  Left  wheel position [rad]
     * \param right_pos Right wheel position [rad]
     * \param time      Current time
     * \return true if the odometry is actually updated
     */
    bool update(double left_pos, double right_pos, const ros::Time &time);

    /**
     * \brief Updates the odometry class with latest velocity command
     * \param linear  Linear velocity [m/s]
     * \param angular Angular velocity [rad/s]
     * \param time    Current time
     */
    void updateOpenLoop(double linear, double angular, const ros::Time &time);

    /**
     * \brief heading getter
     * \return heading [rad]
     */
    double getHeading() const
    {
      return heading_;
    }

    /**
     * \brief x position getter
     * \return x position [m]
     */
    double getX() const
    {
      return x_;
    }

    /**
     * \brief y position getter
     * \return y position [m]
     */
    double getY() const
    {
      return y_;
    }

    /**
     * \brief linear velocity getter
     * \return linear velocity [m/s]
     */
    double getLinear() const
    {
      return linear_;
    }

    /**
     * \brief angular velocity getter
     * \return angular velocity [rad/s]
     */
    double getAngular() const
    {
      return angular_;
    }

    /**
     * \brief Sets the wheel parameters: radius and separation
<<<<<<< HEAD
     * \param wheel_separation Seperation between left and right wheels [m]
     * \param wheel_radius     Left wheel radius [m]
     * \param wheel_radius     Right wheel radius [m]
=======
     * \param wheel_separation   Separation between left and right wheels [m]
     * \param left_wheel_radius  Left wheel radius [m]
     * \param right_wheel_radius Right wheel radius [m]
>>>>>>> cc8a6d19
     */
    void setWheelParams(double wheel_separation, double left_wheel_radius, double right_wheel_radius);

    /**
     * \brief Velocity rolling window size setter
     * \param velocity_rolling_window_size Velocity rolling window size
     */
    void setVelocityRollingWindowSize(size_t velocity_rolling_window_size);

  private:

    /// Rolling mean accumulator and window:
    typedef bacc::accumulator_set<double, bacc::stats<bacc::tag::rolling_mean> > RollingMeanAcc;
    typedef bacc::tag::rolling_window RollingWindow;

    /**
     * \brief Integrates the velocities (linear and angular) using 2nd order Runge-Kutta
     * \param linear  Linear  velocity   [m] (linear  displacement, i.e. m/s * dt) computed by encoders
     * \param angular Angular velocity [rad] (angular displacement, i.e. m/s * dt) computed by encoders
     */
    void integrateRungeKutta2(double linear, double angular);

    /**
     * \brief Integrates the velocities (linear and angular) using exact method
     * \param linear  Linear  velocity   [m] (linear  displacement, i.e. m/s * dt) computed by encoders
     * \param angular Angular velocity [rad] (angular displacement, i.e. m/s * dt) computed by encoders
     */
    void integrateExact(double linear, double angular);

    /**
     *  \brief Reset linear and angular accumulators
     */
    void resetAccumulators();

    /// Current timestamp:
    ros::Time timestamp_;

    /// Current pose:
    double x_;        //   [m]
    double y_;        //   [m]
    double heading_;  // [rad]

    /// Current velocity:
    double linear_;  //   [m/s]
    double angular_; // [rad/s]

    /// Wheel kinematic parameters [m]:
    double wheel_separation_;
    double left_wheel_radius_;
    double right_wheel_radius_;

    /// Previou wheel position/state [rad]:
    double left_wheel_old_pos_;
    double right_wheel_old_pos_;

    /// Rolling mean accumulators for the linar and angular velocities:
    size_t velocity_rolling_window_size_;
    RollingMeanAcc linear_acc_;
    RollingMeanAcc angular_acc_;

    /// Integration funcion, used to integrate the odometry:
    IntegrationFunction integrate_fun_;
  };
}

#endif /* ODOMETRY_H_ */<|MERGE_RESOLUTION|>--- conflicted
+++ resolved
@@ -141,15 +141,9 @@
 
     /**
      * \brief Sets the wheel parameters: radius and separation
-<<<<<<< HEAD
-     * \param wheel_separation Seperation between left and right wheels [m]
-     * \param wheel_radius     Left wheel radius [m]
-     * \param wheel_radius     Right wheel radius [m]
-=======
      * \param wheel_separation   Separation between left and right wheels [m]
      * \param left_wheel_radius  Left wheel radius [m]
      * \param right_wheel_radius Right wheel radius [m]
->>>>>>> cc8a6d19
      */
     void setWheelParams(double wheel_separation, double left_wheel_radius, double right_wheel_radius);
 

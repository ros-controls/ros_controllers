/*********************************************************************
 * Software License Agreement (BSD License)
 *
 *  Copyright (c) 2013, PAL Robotics, S.L.
 *  All rights reserved.
 *
 *  Redistribution and use in source and binary forms, with or without
 *  modification, are permitted provided that the following conditions
 *  are met:
 *
 *   * Redistributions of source code must retain the above copyright
 *     notice, this list of conditions and the following disclaimer.
 *   * Redistributions in binary form must reproduce the above
 *     copyright notice, this list of conditions and the following
 *     disclaimer in the documentation and/or other materials provided
 *     with the distribution.
 *   * Neither the name of the PAL Robotics nor the names of its
 *     contributors may be used to endorse or promote products derived
 *     from this software without specific prior written permission.
 *
 *  THIS SOFTWARE IS PROVIDED BY THE COPYRIGHT HOLDERS AND CONTRIBUTORS
 *  "AS IS" AND ANY EXPRESS OR IMPLIED WARRANTIES, INCLUDING, BUT NOT
 *  LIMITED TO, THE IMPLIED WARRANTIES OF MERCHANTABILITY AND FITNESS
 *  FOR A PARTICULAR PURPOSE ARE DISCLAIMED. IN NO EVENT SHALL THE
 *  COPYRIGHT OWNER OR CONTRIBUTORS BE LIABLE FOR ANY DIRECT, INDIRECT,
 *  INCIDENTAL, SPECIAL, EXEMPLARY, OR CONSEQUENTIAL DAMAGES (INCLUDING,
 *  BUT NOT LIMITED TO, PROCUREMENT OF SUBSTITUTE GOODS OR SERVICES;
 *  LOSS OF USE, DATA, OR PROFITS; OR BUSINESS INTERRUPTION) HOWEVER
 *  CAUSED AND ON ANY THEORY OF LIABILITY, WHETHER IN CONTRACT, STRICT
 *  LIABILITY, OR TORT (INCLUDING NEGLIGENCE OR OTHERWISE) ARISING IN
 *  ANY WAY OUT OF THE USE OF THIS SOFTWARE, EVEN IF ADVISED OF THE
 *  POSSIBILITY OF SUCH DAMAGE.
 *********************************************************************/

/*
 * Author: Bence Magyar
 */

#include <cmath>

#include <tf/transform_datatypes.h>

#include <urdf_parser/urdf_parser.h>

#include <urdf/urdfdom_compatibility.h>

#include <boost/assign.hpp>

#include <diff_drive_controller/diff_drive_controller.h>

static double euclideanOfVectors(const urdf::Vector3& vec1, const urdf::Vector3& vec2)
{
  return std::sqrt(std::pow(vec1.x-vec2.x,2) +
                   std::pow(vec1.y-vec2.y,2) +
                   std::pow(vec1.z-vec2.z,2));
}

/*
* \brief Check that a link exists and has a geometry collision.
* \param link The link
* \return true if the link has a collision element with geometry 
*/
static bool hasCollisionGeometry(const urdf::LinkConstSharedPtr& link)
{
  if (!link)
  {
    ROS_ERROR("Link == NULL.");
    return false;
  }

  if (!link->collision)
  {
    ROS_ERROR_STREAM("Link " << link->name << " does not have collision description. Add collision description for link to urdf.");
    return false;
  }

  if (!link->collision->geometry)
  {
    ROS_ERROR_STREAM("Link " << link->name << " does not have collision geometry description. Add collision geometry description for link to urdf.");
    return false;
  }
  return true;
}

/*
 * \brief Check if the link is modeled as a cylinder
 * \param link Link
 * \return true if the link is modeled as a Cylinder; false otherwise
 */
static bool isCylinder(const urdf::LinkConstSharedPtr& link)
{
  if (!hasCollisionGeometry(link))
  {
    return false;
  }

  if (link->collision->geometry->type != urdf::Geometry::CYLINDER)
  {
    ROS_DEBUG_STREAM("Link " << link->name << " does not have cylinder geometry");
    return false;
  }

  return true;
}

/*
 * \brief Check if the link is modeled as a sphere
 * \param link Link
 * \return true if the link is modeled as a Sphere; false otherwise
 */
static bool isSphere(const urdf::LinkConstSharedPtr& link)
{
  if (!hasCollisionGeometry(link))
  {
    return false;
  }

  if (link->collision->geometry->type != urdf::Geometry::SPHERE)
  {
    ROS_DEBUG_STREAM("Link " << link->name << " does not have sphere geometry");
    return false;
  }

  return true;
}

/*
 * \brief Get the wheel radius
 * \param [in]  wheel_link   Wheel link
 * \param [out] wheel_radius Wheel radius [m]
 * \return true if the wheel radius was found; false otherwise
 */
static bool getWheelRadius(const urdf::LinkConstSharedPtr& wheel_link, double& wheel_radius)
{
  if (isCylinder(wheel_link))
  {
    wheel_radius = (static_cast<urdf::Cylinder*>(wheel_link->collision->geometry.get()))->radius;
    return true;
  }
  else if (isSphere(wheel_link))
  {
    wheel_radius = (static_cast<urdf::Sphere*>(wheel_link->collision->geometry.get()))->radius;
    return true;
  }
  
  ROS_ERROR_STREAM("Wheel link " << wheel_link->name << " is NOT modeled as a cylinder or sphere!");
  return false;
}

namespace diff_drive_controller{

  DiffDriveController::DiffDriveController()
    : open_loop_(false)
    , command_struct_()
    , wheel_separation_(0.0)
    , wheel_radius_(0.0)
    , wheel_separation_multiplier_(1.0)
    , left_wheel_radius_multiplier_(1.0)
    , right_wheel_radius_multiplier_(1.0)
    , cmd_vel_timeout_(0.5)
    , allow_multiple_cmd_vel_publishers_(true)
    , base_frame_id_("base_link")
    , odom_frame_id_("odom")
    , enable_odom_tf_(true)
    , wheel_joints_size_(0)
    , publish_cmd_(false)
  {
  }

  bool DiffDriveController::init(hardware_interface::VelocityJointInterface* hw,
            ros::NodeHandle& root_nh,
            ros::NodeHandle &controller_nh)
  {
    const std::string complete_ns = controller_nh.getNamespace();
    std::size_t id = complete_ns.find_last_of("/");
    name_ = complete_ns.substr(id + 1);

    // Get joint names from the parameter server
    std::vector<std::string> left_wheel_names, right_wheel_names;
    if (!getWheelNames(controller_nh, "left_wheel", left_wheel_names) or
        !getWheelNames(controller_nh, "right_wheel", right_wheel_names))
    {
      return false;
    }

    if (left_wheel_names.size() != right_wheel_names.size())
    {
      ROS_ERROR_STREAM_NAMED(name_,
          "#left wheels (" << left_wheel_names.size() << ") != " <<
          "#right wheels (" << right_wheel_names.size() << ").");
      return false;
    }
    else
    {
      wheel_joints_size_ = left_wheel_names.size();

      left_wheel_joints_.resize(wheel_joints_size_);
      right_wheel_joints_.resize(wheel_joints_size_);
    }

    // Odometry related:
    double publish_rate;
    controller_nh.param("publish_rate", publish_rate, 50.0);
    ROS_INFO_STREAM_NAMED(name_, "Controller state will be published at "
                          << publish_rate << "Hz.");
    publish_period_ = ros::Duration(1.0 / publish_rate);

    controller_nh.param("open_loop", open_loop_, open_loop_);

    controller_nh.param("wheel_separation_multiplier", wheel_separation_multiplier_, wheel_separation_multiplier_);
    ROS_INFO_STREAM_NAMED(name_, "Wheel separation will be multiplied by "
                          << wheel_separation_multiplier_ << ".");

    if (controller_nh.hasParam("wheel_radius_multiplier"))
    {
      double wheel_radius_multiplier;
      controller_nh.getParam("wheel_radius_multiplier", wheel_radius_multiplier);

      left_wheel_radius_multiplier_  = wheel_radius_multiplier;
      right_wheel_radius_multiplier_ = wheel_radius_multiplier;
    }
    else
    {
      controller_nh.param("left_wheel_radius_multiplier", left_wheel_radius_multiplier_, left_wheel_radius_multiplier_);
      controller_nh.param("right_wheel_radius_multiplier", right_wheel_radius_multiplier_, right_wheel_radius_multiplier_);
    }

    ROS_INFO_STREAM_NAMED(name_, "Left wheel radius will be multiplied by "
                          << left_wheel_radius_multiplier_ << ".");
    ROS_INFO_STREAM_NAMED(name_, "Right wheel radius will be multiplied by "
                          << right_wheel_radius_multiplier_ << ".");

    int velocity_rolling_window_size = 10;
    controller_nh.param("velocity_rolling_window_size", velocity_rolling_window_size, velocity_rolling_window_size);
    ROS_INFO_STREAM_NAMED(name_, "Velocity rolling window size of "
                          << velocity_rolling_window_size << ".");

    odometry_.setVelocityRollingWindowSize(velocity_rolling_window_size);

    // Twist command related:
    controller_nh.param("cmd_vel_timeout", cmd_vel_timeout_, cmd_vel_timeout_);
    ROS_INFO_STREAM_NAMED(name_, "Velocity commands will be considered old if they are older than "
                          << cmd_vel_timeout_ << "s.");

    controller_nh.param("allow_multiple_cmd_vel_publishers", allow_multiple_cmd_vel_publishers_, allow_multiple_cmd_vel_publishers_);
    ROS_INFO_STREAM_NAMED(name_, "Allow mutiple cmd_vel publishers is "
                          << (allow_multiple_cmd_vel_publishers_?"enabled":"disabled"));

    controller_nh.param("base_frame_id", base_frame_id_, base_frame_id_);
    ROS_INFO_STREAM_NAMED(name_, "Base frame_id set to " << base_frame_id_);

    controller_nh.param("odom_frame_id", odom_frame_id_, odom_frame_id_);
    ROS_INFO_STREAM_NAMED(name_, "Odometry frame_id set to " << odom_frame_id_);

    controller_nh.param("enable_odom_tf", enable_odom_tf_, enable_odom_tf_);
    ROS_INFO_STREAM_NAMED(name_, "Publishing to tf is " << (enable_odom_tf_?"enabled":"disabled"));

    // Velocity and acceleration limits:
    controller_nh.param("linear/x/has_velocity_limits"    , limiter_lin_.has_velocity_limits    , limiter_lin_.has_velocity_limits    );
    controller_nh.param("linear/x/has_acceleration_limits", limiter_lin_.has_acceleration_limits, limiter_lin_.has_acceleration_limits);
    controller_nh.param("linear/x/has_jerk_limits"        , limiter_lin_.has_jerk_limits        , limiter_lin_.has_jerk_limits        );
    controller_nh.param("linear/x/max_velocity"           , limiter_lin_.max_velocity           ,  limiter_lin_.max_velocity          );
    controller_nh.param("linear/x/min_velocity"           , limiter_lin_.min_velocity           , -limiter_lin_.max_velocity          );
    controller_nh.param("linear/x/max_acceleration"       , limiter_lin_.max_acceleration       ,  limiter_lin_.max_acceleration      );
    controller_nh.param("linear/x/min_acceleration"       , limiter_lin_.min_acceleration       , -limiter_lin_.max_acceleration      );
    controller_nh.param("linear/x/max_jerk"               , limiter_lin_.max_jerk               ,  limiter_lin_.max_jerk              );
    controller_nh.param("linear/x/min_jerk"               , limiter_lin_.min_jerk               , -limiter_lin_.max_jerk              );

    controller_nh.param("angular/z/has_velocity_limits"    , limiter_ang_.has_velocity_limits    , limiter_ang_.has_velocity_limits    );
    controller_nh.param("angular/z/has_acceleration_limits", limiter_ang_.has_acceleration_limits, limiter_ang_.has_acceleration_limits);
    controller_nh.param("angular/z/has_jerk_limits"        , limiter_ang_.has_jerk_limits        , limiter_ang_.has_jerk_limits        );
    controller_nh.param("angular/z/max_velocity"           , limiter_ang_.max_velocity           ,  limiter_ang_.max_velocity          );
    controller_nh.param("angular/z/min_velocity"           , limiter_ang_.min_velocity           , -limiter_ang_.max_velocity          );
    controller_nh.param("angular/z/max_acceleration"       , limiter_ang_.max_acceleration       ,  limiter_ang_.max_acceleration      );
    controller_nh.param("angular/z/min_acceleration"       , limiter_ang_.min_acceleration       , -limiter_ang_.max_acceleration      );
    controller_nh.param("angular/z/max_jerk"               , limiter_ang_.max_jerk               ,  limiter_ang_.max_jerk              );
    controller_nh.param("angular/z/min_jerk"               , limiter_ang_.min_jerk               , -limiter_ang_.max_jerk              );

    // Publish limited velocity:
    controller_nh.param("publish_cmd", publish_cmd_, publish_cmd_);

    // If either parameter is not available, we need to look up the value in the URDF
    bool lookup_wheel_separation = !controller_nh.getParam("wheel_separation", wheel_separation_);
    bool lookup_wheel_radius = !controller_nh.getParam("wheel_radius", wheel_radius_);

    if (!setOdomParamsFromUrdf(root_nh,
                              left_wheel_names[0],
                              right_wheel_names[0],
                              lookup_wheel_separation,
                              lookup_wheel_radius))
    {
      return false;
    }

    // Regardless of how we got the separation and radius, use them
    // to set the odometry parameters
    const double ws  = wheel_separation_multiplier_   * wheel_separation_;
    const double lwr = left_wheel_radius_multiplier_  * wheel_radius_;
    const double rwr = right_wheel_radius_multiplier_ * wheel_radius_;
    odometry_.setWheelParams(ws, lwr, rwr);
    ROS_INFO_STREAM_NAMED(name_,
                          "Odometry params : wheel separation " << ws
                          << ", left wheel radius "  << lwr
                          << ", right wheel radius " << rwr);

    setOdomPubFields(root_nh, controller_nh);

    if (publish_cmd_)
    {
      cmd_vel_pub_.reset(new realtime_tools::RealtimePublisher<geometry_msgs::TwistStamped>(controller_nh, "cmd_vel_out", 100));
    }

    // Get the joint object to use in the realtime loop
    for (size_t i = 0; i < wheel_joints_size_; ++i)
    {
      ROS_INFO_STREAM_NAMED(name_,
                            "Adding left wheel with joint name: " << left_wheel_names[i]
                            << " and right wheel with joint name: " << right_wheel_names[i]);
      left_wheel_joints_[i] = hw->getHandle(left_wheel_names[i]);  // throws on failure
      right_wheel_joints_[i] = hw->getHandle(right_wheel_names[i]);  // throws on failure
    }

    sub_command_ = controller_nh.subscribe("cmd_vel", 1, &DiffDriveController::cmdVelCallback, this);

    // Initialize dynamic parameters
    DynamicParams dynamic_params;
    dynamic_params.left_wheel_radius_multiplier  = left_wheel_radius_multiplier_;
    dynamic_params.right_wheel_radius_multiplier = right_wheel_radius_multiplier_;
    dynamic_params.wheel_separation_multiplier   = wheel_separation_multiplier_;

    dynamic_params.publish_rate = publish_rate;
    dynamic_params.enable_odom_tf = enable_odom_tf_;

    dynamic_params_.writeFromNonRT(dynamic_params);

    // Initialize dynamic_reconfigure server
    DiffDriveControllerConfig config;
    config.left_wheel_radius_multiplier  = left_wheel_radius_multiplier_;
    config.right_wheel_radius_multiplier = right_wheel_radius_multiplier_;
    config.wheel_separation_multiplier   = wheel_separation_multiplier_;

    config.publish_rate = publish_rate;
    config.enable_odom_tf = enable_odom_tf_;

    dyn_reconf_server_ = boost::make_shared<ReconfigureServer>(controller_nh);
    dyn_reconf_server_->updateConfig(config);
    dyn_reconf_server_->setCallback(boost::bind(&DiffDriveController::reconfCallback, this, _1, _2));

    return true;
  }

  void DiffDriveController::update(const ros::Time& time, const ros::Duration& period)
  {
    // update parameter from dynamic reconf
    updateDynamicParams();

    // Apply (possibly new) multipliers:
    const double ws  = wheel_separation_multiplier_   * wheel_separation_;
    const double lwr = left_wheel_radius_multiplier_  * wheel_radius_;
    const double rwr = right_wheel_radius_multiplier_ * wheel_radius_;

    odometry_.setWheelParams(ws, lwr, rwr);

    // COMPUTE AND PUBLISH ODOMETRY
    if (open_loop_)
    {
      odometry_.updateOpenLoop(last0_cmd_.lin, last0_cmd_.ang, time);
    }
    else
    {
      double left_pos  = 0.0;
      double right_pos = 0.0;
      for (size_t i = 0; i < wheel_joints_size_; ++i)
      {
        const double lp = left_wheel_joints_[i].getPosition();
        const double rp = right_wheel_joints_[i].getPosition();
        if (std::isnan(lp) || std::isnan(rp))
          return;

        left_pos  += lp;
        right_pos += rp;
      }
      left_pos  /= wheel_joints_size_;
      right_pos /= wheel_joints_size_;

      // Estimate linear and angular velocity using joint information
      odometry_.update(left_pos, right_pos, time);
    }

    // Publish odometry message
    if (last_state_publish_time_ + publish_period_ < time)
    {
      last_state_publish_time_ += publish_period_;
      // Compute and store orientation info
      const geometry_msgs::Quaternion orientation(
            tf::createQuaternionMsgFromYaw(odometry_.getHeading()));

      // Populate odom message and publish
      if (odom_pub_->trylock())
      {
        odom_pub_->msg_.header.stamp = time;
        odom_pub_->msg_.pose.pose.position.x = odometry_.getX();
        odom_pub_->msg_.pose.pose.position.y = odometry_.getY();
        odom_pub_->msg_.pose.pose.orientation = orientation;
        odom_pub_->msg_.twist.twist.linear.x  = odometry_.getLinear();
        odom_pub_->msg_.twist.twist.angular.z = odometry_.getAngular();
        odom_pub_->unlockAndPublish();
      }

      // Publish tf /odom frame
      if (enable_odom_tf_ && tf_odom_pub_->trylock())
      {
        geometry_msgs::TransformStamped& odom_frame = tf_odom_pub_->msg_.transforms[0];
        odom_frame.header.stamp = time;
        odom_frame.transform.translation.x = odometry_.getX();
        odom_frame.transform.translation.y = odometry_.getY();
        odom_frame.transform.rotation = orientation;
        tf_odom_pub_->unlockAndPublish();
      }
    }

    // MOVE ROBOT
    // Retreive current velocity command and time step:
    Commands curr_cmd = *(command_.readFromRT());
    const double dt = (time - curr_cmd.stamp).toSec();

    // Brake if cmd_vel has timeout:
    if (dt > cmd_vel_timeout_)
    {
      curr_cmd.lin = 0.0;
      curr_cmd.ang = 0.0;
    }

    // Limit velocities and accelerations:
    const double cmd_dt(period.toSec());

    limiter_lin_.limit(curr_cmd.lin, last0_cmd_.lin, last1_cmd_.lin, cmd_dt);
    limiter_ang_.limit(curr_cmd.ang, last0_cmd_.ang, last1_cmd_.ang, cmd_dt);

    last1_cmd_ = last0_cmd_;
    last0_cmd_ = curr_cmd;

    // Publish limited velocity:
    if (publish_cmd_ && cmd_vel_pub_ && cmd_vel_pub_->trylock())
    {
      cmd_vel_pub_->msg_.header.stamp = time;
      cmd_vel_pub_->msg_.twist.linear.x = curr_cmd.lin;
      cmd_vel_pub_->msg_.twist.angular.z = curr_cmd.ang;
      cmd_vel_pub_->unlockAndPublish();
    }

<<<<<<< HEAD
=======
    // Apply multipliers:
    const double ws  = wheel_separation_multiplier_   * wheel_separation_;
    const double lwr = left_wheel_radius_multiplier_  * wheel_radius_;
    const double rwr = right_wheel_radius_multiplier_ * wheel_radius_;

>>>>>>> cc8a6d19
    // Compute wheels velocities:
    const double vel_left  = (curr_cmd.lin - curr_cmd.ang * ws / 2.0)/lwr;
    const double vel_right = (curr_cmd.lin + curr_cmd.ang * ws / 2.0)/rwr;

    // Set wheels velocities:
    for (size_t i = 0; i < wheel_joints_size_; ++i)
    {
      left_wheel_joints_[i].setCommand(vel_left);
      right_wheel_joints_[i].setCommand(vel_right);
    }
  }

  void DiffDriveController::starting(const ros::Time& time)
  {
    brake();

    // Register starting time used to keep fixed rate
    last_state_publish_time_ = time;

    odometry_.init(time);
  }

  void DiffDriveController::stopping(const ros::Time& /*time*/)
  {
    brake();
  }

  void DiffDriveController::brake()
  {
    const double vel = 0.0;
    for (size_t i = 0; i < wheel_joints_size_; ++i)
    {
      left_wheel_joints_[i].setCommand(vel);
      right_wheel_joints_[i].setCommand(vel);
    }
  }

  void DiffDriveController::cmdVelCallback(const geometry_msgs::Twist& command)
  {
    if (isRunning())
    {
      // check that we don't have multiple publishers on the command topic
      if (!allow_multiple_cmd_vel_publishers_ && sub_command_.getNumPublishers() > 1)
      {
        ROS_ERROR_STREAM_THROTTLE_NAMED(1.0, name_, "Detected " << sub_command_.getNumPublishers()
            << " publishers. Only 1 publisher is allowed. Going to brake.");
        brake();
        return;
      }

      command_struct_.ang   = command.angular.z;
      command_struct_.lin   = command.linear.x;
      command_struct_.stamp = ros::Time::now();
      command_.writeFromNonRT (command_struct_);
      ROS_DEBUG_STREAM_NAMED(name_,
                             "Added values to command. "
                             << "Ang: "   << command_struct_.ang << ", "
                             << "Lin: "   << command_struct_.lin << ", "
                             << "Stamp: " << command_struct_.stamp);
    }
    else
    {
      ROS_ERROR_NAMED(name_, "Can't accept new commands. Controller is not running.");
    }
  }

  bool DiffDriveController::getWheelNames(ros::NodeHandle& controller_nh,
                              const std::string& wheel_param,
                              std::vector<std::string>& wheel_names)
  {
      XmlRpc::XmlRpcValue wheel_list;
      if (!controller_nh.getParam(wheel_param, wheel_list))
      {
        ROS_ERROR_STREAM_NAMED(name_,
            "Couldn't retrieve wheel param '" << wheel_param << "'.");
        return false;
      }

      if (wheel_list.getType() == XmlRpc::XmlRpcValue::TypeArray)
      {
        if (wheel_list.size() == 0)
        {
          ROS_ERROR_STREAM_NAMED(name_,
              "Wheel param '" << wheel_param << "' is an empty list");
          return false;
        }

        for (int i = 0; i < wheel_list.size(); ++i)
        {
          if (wheel_list[i].getType() != XmlRpc::XmlRpcValue::TypeString)
          {
            ROS_ERROR_STREAM_NAMED(name_,
                "Wheel param '" << wheel_param << "' #" << i <<
                " isn't a string.");
            return false;
          }
        }

        wheel_names.resize(wheel_list.size());
        for (int i = 0; i < wheel_list.size(); ++i)
        {
          wheel_names[i] = static_cast<std::string>(wheel_list[i]);
        }
      }
      else if (wheel_list.getType() == XmlRpc::XmlRpcValue::TypeString)
      {
        wheel_names.push_back(wheel_list);
      }
      else
      {
        ROS_ERROR_STREAM_NAMED(name_,
            "Wheel param '" << wheel_param <<
            "' is neither a list of strings nor a string.");
        return false;
      }

      return true;
  }

  bool DiffDriveController::setOdomParamsFromUrdf(ros::NodeHandle& root_nh,
                             const std::string& left_wheel_name,
                             const std::string& right_wheel_name,
                             bool lookup_wheel_separation,
                             bool lookup_wheel_radius)
  {
    if (!(lookup_wheel_separation || lookup_wheel_radius))
    {
      // Short-circuit in case we don't need to look up anything, so we don't have to parse the URDF
      return true;
    }

    // Parse robot description
    const std::string model_param_name = "robot_description";
    bool res = root_nh.hasParam(model_param_name);
    std::string robot_model_str="";
    if (!res || !root_nh.getParam(model_param_name,robot_model_str))
    {
      ROS_ERROR_NAMED(name_, "Robot descripion couldn't be retrieved from param server.");
      return false;
    }

    urdf::ModelInterfaceSharedPtr model(urdf::parseURDF(robot_model_str));

    urdf::JointConstSharedPtr left_wheel_joint(model->getJoint(left_wheel_name));
    urdf::JointConstSharedPtr right_wheel_joint(model->getJoint(right_wheel_name));

    if (lookup_wheel_separation)
    {
      // Get wheel separation
      if (!left_wheel_joint)
      {
        ROS_ERROR_STREAM_NAMED(name_, left_wheel_name
                               << " couldn't be retrieved from model description");
        return false;
      }

      if (!right_wheel_joint)
      {
        ROS_ERROR_STREAM_NAMED(name_, right_wheel_name
                               << " couldn't be retrieved from model description");
        return false;
      }

      ROS_INFO_STREAM("left wheel to origin: " << left_wheel_joint->parent_to_joint_origin_transform.position.x << ","
                      << left_wheel_joint->parent_to_joint_origin_transform.position.y << ", "
                      << left_wheel_joint->parent_to_joint_origin_transform.position.z);
      ROS_INFO_STREAM("right wheel to origin: " << right_wheel_joint->parent_to_joint_origin_transform.position.x << ","
                      << right_wheel_joint->parent_to_joint_origin_transform.position.y << ", "
                      << right_wheel_joint->parent_to_joint_origin_transform.position.z);

      wheel_separation_ = euclideanOfVectors(left_wheel_joint->parent_to_joint_origin_transform.position,
                                             right_wheel_joint->parent_to_joint_origin_transform.position);

    }

    if (lookup_wheel_radius)
    {
      // Get wheel radius
      if (!getWheelRadius(model->getLink(left_wheel_joint->child_link_name), wheel_radius_))
      {
        ROS_ERROR_STREAM_NAMED(name_, "Couldn't retrieve " << left_wheel_name << " wheel radius");
        return false;
      }
    }

    return true;
  }

  void DiffDriveController::setOdomPubFields(ros::NodeHandle& root_nh, ros::NodeHandle& controller_nh)
  {
    // Get and check params for covariances
    XmlRpc::XmlRpcValue pose_cov_list;
    controller_nh.getParam("pose_covariance_diagonal", pose_cov_list);
    ROS_ASSERT(pose_cov_list.getType() == XmlRpc::XmlRpcValue::TypeArray);
    ROS_ASSERT(pose_cov_list.size() == 6);
    for (int i = 0; i < pose_cov_list.size(); ++i)
      ROS_ASSERT(pose_cov_list[i].getType() == XmlRpc::XmlRpcValue::TypeDouble);

    XmlRpc::XmlRpcValue twist_cov_list;
    controller_nh.getParam("twist_covariance_diagonal", twist_cov_list);
    ROS_ASSERT(twist_cov_list.getType() == XmlRpc::XmlRpcValue::TypeArray);
    ROS_ASSERT(twist_cov_list.size() == 6);
    for (int i = 0; i < twist_cov_list.size(); ++i)
      ROS_ASSERT(twist_cov_list[i].getType() == XmlRpc::XmlRpcValue::TypeDouble);

    // Setup odometry realtime publisher + odom message constant fields
    odom_pub_.reset(new realtime_tools::RealtimePublisher<nav_msgs::Odometry>(controller_nh, "odom", 100));
    odom_pub_->msg_.header.frame_id = odom_frame_id_;
    odom_pub_->msg_.child_frame_id = base_frame_id_;
    odom_pub_->msg_.pose.pose.position.z = 0;
    odom_pub_->msg_.pose.covariance = boost::assign::list_of
        (static_cast<double>(pose_cov_list[0])) (0)  (0)  (0)  (0)  (0)
        (0)  (static_cast<double>(pose_cov_list[1])) (0)  (0)  (0)  (0)
        (0)  (0)  (static_cast<double>(pose_cov_list[2])) (0)  (0)  (0)
        (0)  (0)  (0)  (static_cast<double>(pose_cov_list[3])) (0)  (0)
        (0)  (0)  (0)  (0)  (static_cast<double>(pose_cov_list[4])) (0)
        (0)  (0)  (0)  (0)  (0)  (static_cast<double>(pose_cov_list[5]));
    odom_pub_->msg_.twist.twist.linear.y  = 0;
    odom_pub_->msg_.twist.twist.linear.z  = 0;
    odom_pub_->msg_.twist.twist.angular.x = 0;
    odom_pub_->msg_.twist.twist.angular.y = 0;
    odom_pub_->msg_.twist.covariance = boost::assign::list_of
        (static_cast<double>(twist_cov_list[0])) (0)  (0)  (0)  (0)  (0)
        (0)  (static_cast<double>(twist_cov_list[1])) (0)  (0)  (0)  (0)
        (0)  (0)  (static_cast<double>(twist_cov_list[2])) (0)  (0)  (0)
        (0)  (0)  (0)  (static_cast<double>(twist_cov_list[3])) (0)  (0)
        (0)  (0)  (0)  (0)  (static_cast<double>(twist_cov_list[4])) (0)
        (0)  (0)  (0)  (0)  (0)  (static_cast<double>(twist_cov_list[5]));
    tf_odom_pub_.reset(new realtime_tools::RealtimePublisher<tf::tfMessage>(root_nh, "/tf", 100));
    tf_odom_pub_->msg_.transforms.resize(1);
    tf_odom_pub_->msg_.transforms[0].transform.translation.z = 0.0;
    tf_odom_pub_->msg_.transforms[0].child_frame_id = base_frame_id_;
    tf_odom_pub_->msg_.transforms[0].header.frame_id = odom_frame_id_;
  }

  void DiffDriveController::reconfCallback(DiffDriveControllerConfig& config, uint32_t /*level*/)
  {
    DynamicParams dynamic_params;
    dynamic_params.left_wheel_radius_multiplier  = config.left_wheel_radius_multiplier;
    dynamic_params.right_wheel_radius_multiplier = config.right_wheel_radius_multiplier;
    dynamic_params.wheel_separation_multiplier   = config.wheel_separation_multiplier;

    dynamic_params.publish_rate = config.publish_rate;

    dynamic_params.enable_odom_tf = config.enable_odom_tf;

    dynamic_params_.writeFromNonRT(dynamic_params);

    ROS_INFO_STREAM_NAMED(name_, "Dynamic Reconfigure:\n" << dynamic_params);
  }

  void DiffDriveController::updateDynamicParams()
  {
    // Retreive dynamic params:
    const DynamicParams dynamic_params = *(dynamic_params_.readFromRT());

    left_wheel_radius_multiplier_  = dynamic_params.left_wheel_radius_multiplier;
    right_wheel_radius_multiplier_ = dynamic_params.right_wheel_radius_multiplier;
    wheel_separation_multiplier_   = dynamic_params.wheel_separation_multiplier;

    publish_period_ = ros::Duration(1.0 / dynamic_params.publish_rate);
    enable_odom_tf_ = dynamic_params.enable_odom_tf;
  }

} // namespace diff_drive_controller<|MERGE_RESOLUTION|>--- conflicted
+++ resolved
@@ -449,14 +449,6 @@
       cmd_vel_pub_->unlockAndPublish();
     }
 
-<<<<<<< HEAD
-=======
-    // Apply multipliers:
-    const double ws  = wheel_separation_multiplier_   * wheel_separation_;
-    const double lwr = left_wheel_radius_multiplier_  * wheel_radius_;
-    const double rwr = right_wheel_radius_multiplier_ * wheel_radius_;
-
->>>>>>> cc8a6d19
     // Compute wheels velocities:
     const double vel_left  = (curr_cmd.lin - curr_cmd.ang * ws / 2.0)/lwr;
     const double vel_right = (curr_cmd.lin + curr_cmd.ang * ws / 2.0)/rwr;

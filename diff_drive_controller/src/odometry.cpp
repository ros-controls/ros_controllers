/*********************************************************************
 * Software License Agreement (BSD License)
 *
 *  Copyright (c) 2013, PAL Robotics, S.L.
 *  All rights reserved.
 *
 *  Redistribution and use in source and binary forms, with or without
 *  modification, are permitted provided that the following conditions
 *  are met:
 *
 *   * Redistributions of source code must retain the above copyright
 *     notice, this list of conditions and the following disclaimer.
 *   * Redistributions in binary form must reproduce the above
 *     copyright notice, this list of conditions and the following
 *     disclaimer in the documentation and/or other materials provided
 *     with the distribution.
 *   * Neither the name of the PAL Robotics nor the names of its
 *     contributors may be used to endorse or promote products derived
 *     from this software without specific prior written permission.
 *
 *  THIS SOFTWARE IS PROVIDED BY THE COPYRIGHT HOLDERS AND CONTRIBUTORS
 *  "AS IS" AND ANY EXPRESS OR IMPLIED WARRANTIES, INCLUDING, BUT NOT
 *  LIMITED TO, THE IMPLIED WARRANTIES OF MERCHANTABILITY AND FITNESS
 *  FOR A PARTICULAR PURPOSE ARE DISCLAIMED. IN NO EVENT SHALL THE
 *  COPYRIGHT OWNER OR CONTRIBUTORS BE LIABLE FOR ANY DIRECT, INDIRECT,
 *  INCIDENTAL, SPECIAL, EXEMPLARY, OR CONSEQUENTIAL DAMAGES (INCLUDING,
 *  BUT NOT LIMITED TO, PROCUREMENT OF SUBSTITUTE GOODS OR SERVICES;
 *  LOSS OF USE, DATA, OR PROFITS; OR BUSINESS INTERRUPTION) HOWEVER
 *  CAUSED AND ON ANY THEORY OF LIABILITY, WHETHER IN CONTRACT, STRICT
 *  LIABILITY, OR TORT (INCLUDING NEGLIGENCE OR OTHERWISE) ARISING IN
 *  ANY WAY OUT OF THE USE OF THIS SOFTWARE, EVEN IF ADVISED OF THE
 *  POSSIBILITY OF SUCH DAMAGE.
 *********************************************************************/

/*
 * Author: Luca Marchionni
 * Author: Bence Magyar
 * Author: Enrique Fernández
 * Author: Paul Mathieu
 */

#include <diff_drive_controller/odometry.h>

#include <diff_drive_controller/autodiff_integrate_function.h>

#include <diff_drive_controller/direct_kinematics_integrate_functor.h>
#include <diff_drive_controller/runge_kutta_2_integrate_functor.h>
#include <diff_drive_controller/exact_integrate_functor.h>

#include <Eigen/Core>

namespace diff_drive_controller
{
  namespace bacc = boost::accumulators;

  const double Odometry::DEFAULT_MINIMUM_TWIST_COVARIANCE = 1e-9;
  const double Odometry::DEFAULT_POSE_COVARIANCE = 1e-6;

  Odometry::Odometry(size_t velocity_rolling_window_size)
  : timestamp_(0.0)
  , x_(0.0)
  , y_(0.0)
  , heading_(0.0)
  , v_x_(0.0)
  , v_y_(0.0)
  , v_yaw_(0.0)
  , wheel_separation_(0.0)
  , left_wheel_radius_(0.0)
  , right_wheel_radius_(0.0)
  , k_l_(1.0)
  , k_r_(1.0)
  , left_wheel_old_pos_(0.0)
  , right_wheel_old_pos_(0.0)
  , velocity_rolling_window_size_(velocity_rolling_window_size)
  , v_x_acc_(RollingWindow::window_size = velocity_rolling_window_size)
  , v_y_acc_(RollingWindow::window_size = velocity_rolling_window_size)
  , v_yaw_acc_(RollingWindow::window_size = velocity_rolling_window_size)
  , integrate_fun_(
      new AutoDiffIntegrateFunction<DirectKinematicsIntegrateFunctor,
                                    ExactIntegrateFunctor>(
      new DirectKinematicsIntegrateFunctor<ExactIntegrateFunctor>(
      new ExactIntegrateFunctor)))
  {
    meas_covariance_.setZero();

    minimum_twist_covariance_.setIdentity();
    minimum_twist_covariance_ *= DEFAULT_MINIMUM_TWIST_COVARIANCE;

    // There's no need to initialize the twist covariance because it's updated
    // from scratch on each cycle, but it's safer to initialize it anyway:
    twist_covariance_ = minimum_twist_covariance_;

    pose_covariance_.setIdentity();
    pose_covariance_ *= DEFAULT_POSE_COVARIANCE;
  }

  void Odometry::init(const ros::Time& time)
  {
<<<<<<< HEAD
    // Reset accumulators:
    v_x_acc_ = RollingMeanAcc(RollingWindow::window_size = velocity_rolling_window_size_);
    v_y_acc_ = RollingMeanAcc(RollingWindow::window_size = velocity_rolling_window_size_);
    v_yaw_acc_ = RollingMeanAcc(RollingWindow::window_size = velocity_rolling_window_size_);

    // Reset timestamp:
=======
    // Reset accumulators and timestamp:
    resetAccumulators();
>>>>>>> aef633a7
    timestamp_ = time;
  }

  bool Odometry::updateCloseLoop(double left_pos, double right_pos, const ros::Time &time)
  {
    /// Estimate velocity of wheels using old and current position:
    const double left_wheel_est_vel  = left_pos  - left_wheel_old_pos_;
    const double right_wheel_est_vel = right_pos - right_wheel_old_pos_;

    /// Update old position with current:
    left_wheel_old_pos_  = left_pos;
    right_wheel_old_pos_ = right_pos;

    /// Update pose and twist:
    return update(left_wheel_est_vel, right_wheel_est_vel, time);
  }

  bool Odometry::updateCloseLoopFromVelocity(double left_vel, double right_vel, const ros::Time& time)
  {
    /// Compute time step:
    const double dt = (time - timestamp_).toSec();
<<<<<<< HEAD
=======
    if (dt < 0.0001)
      return false; // Interval too small to integrate with
>>>>>>> aef633a7

    /// Convert velocities into displacements/movements:
    left_vel  *= dt;
    right_vel *= dt;

    /// Update pose and twist:
    return update(left_vel, right_vel, time);
  }

  bool Odometry::updateOpenLoop(double linear, double angular, const ros::Time& time)
  {
    /// Compute time step:
    const double dt = (time - timestamp_).toSec();

    /// Convert velocities into displacements/movements:
    linear  *= dt;
    angular *= dt;

    /// Compute wheel velocities, i.e. Inverse Kinematics:
    const double v_l = (linear - angular * wheel_separation_ / 2.0) / left_wheel_radius_;
    const double v_r = (linear + angular * wheel_separation_ / 2.0) / right_wheel_radius_;

    /// Update pose and twist:
    return update(v_l, v_r, time);
  }

  bool Odometry::update(double v_l, double v_r, const ros::Time& time)
  {
    /// Safe current state:
    const SE2 p0(SE2::Scalar(heading_), SE2::Point(x_, y_));

    /// Integrate odometry pose:
    IntegrateFunction::PoseJacobian J_pose;
    IntegrateFunction::MeasJacobian J_meas;
    (*integrate_fun_)(x_, y_, heading_, v_l, v_r, J_pose, J_meas);

    /// Update Measurement Covariance:
    updateMeasCovariance(v_l, v_r);

    /// Update pose covariance:
    pose_covariance_ = J_pose * pose_covariance_ * J_pose.transpose() +
                       J_meas * meas_covariance_ * J_meas.transpose();

    /// Safe new state:
    const SE2 p1(SE2::Scalar(heading_), SE2::Point(x_, y_));

    /// Update twist:
    return updateTwist(p0, p1, v_l, v_r, time);
  }

  bool Odometry::updateTwist(const SE2& p0, const SE2& p1,
      double v_l, double v_r, const ros::Time& time)
  {
    /// We cannot estimate the speed with very small time intervals:
    const double dt = (time - timestamp_).toSec();
    if (dt < 0.0001)
      return false;

    timestamp_ = time;

    /// Compute relative transformation:
    const SE2 p = p0.inverse() * p1;

    /// Retrieve rotation and translation:
    /// Note that we don't use the log from SE(2) because we didn't use exp
    /// to create p0 and p1.
    /// So instead of:
    ///
    ///   const SE2::Tangent v = p.log();
    ///
    /// we use the following:
    const SE2::ConstTranslationReference t = p.translation();

    v_x_   = t[0];
    v_y_   = t[1];
    v_yaw_ = p.so2().log();

    /// Estimate speeds using a rolling mean to filter them out:
    v_x_acc_(v_x_/dt);
    v_y_acc_(v_y_/dt);
    v_yaw_acc_(v_yaw_/dt);

    v_x_   = bacc::rolling_mean(v_x_acc_);
    v_y_   = bacc::rolling_mean(v_y_acc_);
    v_yaw_ = bacc::rolling_mean(v_yaw_acc_);

    /// Integrate odometry twist:
    /// Note that this is done this way because it isn't trivial to compute the
    /// Jacobians for the relative transformation between p0 and p1
    IntegrateFunction::PoseJacobian J_dummy;
    IntegrateFunction::MeasJacobian J_meas;
    double x = 0.0, y = 0.0, yaw = 0.0;
    (*integrate_fun_)(x, y, yaw, v_l, v_r, J_dummy, J_meas);

    /// Include the Jacobian of dividing by dt, which is equivalent to divide
    /// all the elements of the other Jacobian by dt:
    J_meas /= dt;

    /// Update twist covariance:
    twist_covariance_ = J_meas * meas_covariance_ * J_meas.transpose();

    /// Add minimum (diagonal) covariance to avoid ill-conditioned covariance
    /// matrices, i.e. with a very large condition number, which would make
    /// inverse or Cholesky decomposition fail on many algorithms:
    twist_covariance_ += minimum_twist_covariance_;

    return true;
  }

  void Odometry::updateMeasCovariance(double v_l, double v_r)
  {
    /// Compute Measurement Covariance Model:
    // @todo This can be extended to support lateral slippage
    // k_s_ * [see/find Olson notes]
    meas_covariance_.diagonal() << k_l_ * std::abs(v_l),
                                   k_r_ * std::abs(v_r);
  }

<<<<<<< HEAD
  void Odometry::setWheelParams(double wheel_separation,
      double left_wheel_radius, double right_wheel_radius)
=======
  void Odometry::setVelocityRollingWindowSize(size_t velocity_rolling_window_size)
  {
    velocity_rolling_window_size_ = velocity_rolling_window_size;

    resetAccumulators();
  }

  void Odometry::integrateRungeKutta2(double linear, double angular)
>>>>>>> aef633a7
  {
    wheel_separation_   = wheel_separation;
    left_wheel_radius_  = left_wheel_radius;
    right_wheel_radius_ = right_wheel_radius;

    integrate_fun_->setWheelParams(wheel_separation,
        left_wheel_radius, right_wheel_radius);
  }

  void Odometry::setMeasCovarianceParams(double k_l, double k_r)
  {
<<<<<<< HEAD
    k_l_ = k_l;
    k_r_ = k_r;
  }

}  // namespace diff_drive_controller
=======
    if (fabs(angular) < 1e-6)
      integrateRungeKutta2(linear, angular);
    else
    {
      /// Exact integration (should solve problems when angular is zero):
      const double heading_old = heading_;
      const double r = linear/angular;
      heading_ += angular;
      x_       +=  r * (sin(heading_) - sin(heading_old));
      y_       += -r * (cos(heading_) - cos(heading_old));
    }
  }

  void Odometry::resetAccumulators()
  {
    linear_acc_ = RollingMeanAcc(RollingWindow::window_size = velocity_rolling_window_size_);
    angular_acc_ = RollingMeanAcc(RollingWindow::window_size = velocity_rolling_window_size_);
  }

} // namespace diff_drive_controller
>>>>>>> aef633a7
<|MERGE_RESOLUTION|>--- conflicted
+++ resolved
@@ -96,17 +96,8 @@
 
   void Odometry::init(const ros::Time& time)
   {
-<<<<<<< HEAD
-    // Reset accumulators:
-    v_x_acc_ = RollingMeanAcc(RollingWindow::window_size = velocity_rolling_window_size_);
-    v_y_acc_ = RollingMeanAcc(RollingWindow::window_size = velocity_rolling_window_size_);
-    v_yaw_acc_ = RollingMeanAcc(RollingWindow::window_size = velocity_rolling_window_size_);
-
-    // Reset timestamp:
-=======
     // Reset accumulators and timestamp:
     resetAccumulators();
->>>>>>> aef633a7
     timestamp_ = time;
   }
 
@@ -128,11 +119,6 @@
   {
     /// Compute time step:
     const double dt = (time - timestamp_).toSec();
-<<<<<<< HEAD
-=======
-    if (dt < 0.0001)
-      return false; // Interval too small to integrate with
->>>>>>> aef633a7
 
     /// Convert velocities into displacements/movements:
     left_vel  *= dt;
@@ -251,19 +237,8 @@
                                    k_r_ * std::abs(v_r);
   }
 
-<<<<<<< HEAD
   void Odometry::setWheelParams(double wheel_separation,
       double left_wheel_radius, double right_wheel_radius)
-=======
-  void Odometry::setVelocityRollingWindowSize(size_t velocity_rolling_window_size)
-  {
-    velocity_rolling_window_size_ = velocity_rolling_window_size;
-
-    resetAccumulators();
-  }
-
-  void Odometry::integrateRungeKutta2(double linear, double angular)
->>>>>>> aef633a7
   {
     wheel_separation_   = wheel_separation;
     left_wheel_radius_  = left_wheel_radius;
@@ -273,33 +248,24 @@
         left_wheel_radius, right_wheel_radius);
   }
 
+  void Odometry::setVelocityRollingWindowSize(size_t velocity_rolling_window_size)
+  {
+    velocity_rolling_window_size_ = velocity_rolling_window_size;
+
+    resetAccumulators();
+  }
+
   void Odometry::setMeasCovarianceParams(double k_l, double k_r)
   {
-<<<<<<< HEAD
     k_l_ = k_l;
     k_r_ = k_r;
   }
 
-}  // namespace diff_drive_controller
-=======
-    if (fabs(angular) < 1e-6)
-      integrateRungeKutta2(linear, angular);
-    else
-    {
-      /// Exact integration (should solve problems when angular is zero):
-      const double heading_old = heading_;
-      const double r = linear/angular;
-      heading_ += angular;
-      x_       +=  r * (sin(heading_) - sin(heading_old));
-      y_       += -r * (cos(heading_) - cos(heading_old));
-    }
-  }
-
   void Odometry::resetAccumulators()
   {
-    linear_acc_ = RollingMeanAcc(RollingWindow::window_size = velocity_rolling_window_size_);
-    angular_acc_ = RollingMeanAcc(RollingWindow::window_size = velocity_rolling_window_size_);
-  }
-
-} // namespace diff_drive_controller
->>>>>>> aef633a7
+    v_x_acc_ = RollingMeanAcc(RollingWindow::window_size = velocity_rolling_window_size_);
+    v_y_acc_ = RollingMeanAcc(RollingWindow::window_size = velocity_rolling_window_size_);
+    v_yaw_acc_ = RollingMeanAcc(RollingWindow::window_size = velocity_rolling_window_size_);
+  }
+
+} // namespace diff_drive_controller
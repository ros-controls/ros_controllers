///////////////////////////////////////////////////////////////////////////////
// Copyright (C) 2013, PAL Robotics S.L.
//
// Redistribution and use in source and binary forms, with or without
// modification, are permitted provided that the following conditions are met:
//   * Redistributions of source code must retain the above copyright notice,
//     this list of conditions and the following disclaimer.
//   * Redistributions in binary form must reproduce the above copyright
//     notice, this list of conditions and the following disclaimer in the
//     documentation and/or other materials provided with the distribution.
//   * Neither the name of PAL Robotics, Inc. nor the names of its
//     contributors may be used to endorse or promote products derived from
//     this software without specific prior written permission.
//
// THIS SOFTWARE IS PROVIDED BY THE COPYRIGHT HOLDERS AND CONTRIBUTORS "AS IS"
// AND ANY EXPRESS OR IMPLIED WARRANTIES, INCLUDING, BUT NOT LIMITED TO, THE
// IMPLIED WARRANTIES OF MERCHANTABILITY AND FITNESS FOR A PARTICULAR PURPOSE
// ARE DISCLAIMED. IN NO EVENT SHALL THE COPYRIGHT OWNER OR CONTRIBUTORS BE
// LIABLE FOR ANY DIRECT, INDIRECT, INCIDENTAL, SPECIAL, EXEMPLARY, OR
// CONSEQUENTIAL DAMAGES (INCLUDING, BUT NOT LIMITED TO, PROCUREMENT OF
// SUBSTITUTE GOODS OR SERVICES; LOSS OF USE, DATA, OR PROFITS; OR BUSINESS
// INTERRUPTION) HOWEVER CAUSED AND ON ANY THEORY OF LIABILITY, WHETHER IN
// CONTRACT, STRICT LIABILITY, OR TORT (INCLUDING NEGLIGENCE OR OTHERWISE)
// ARISING IN ANY WAY OUT OF THE USE OF THIS SOFTWARE, EVEN IF ADVISED OF THE
// POSSIBILITY OF SUCH DAMAGE.
//////////////////////////////////////////////////////////////////////////////

/// \author Bence Magyar

#include <cmath>

#include <gtest/gtest.h>

#include <ros/ros.h>

#include <geometry_msgs/TwistStamped.h>
#include <nav_msgs/Odometry.h>
#include <control_msgs/JointTrajectoryControllerState.h>
#include <tf/tf.h>

#include <std_srvs/Empty.h>

// Floating-point value comparison threshold
const double EPS = 0.01;
const double POSITION_TOLERANCE = 0.01; // 1 cm-s precision
const double VELOCITY_TOLERANCE = 0.02; // 2 cm-s-1 precision
const double JERK_LINEAR_VELOCITY_TOLERANCE = 0.10; // 10 cm-s-1 precision
const double JERK_ANGULAR_VELOCITY_TOLERANCE = 0.05; // 3 deg-s-1 precision
const double ORIENTATION_TOLERANCE = 0.03; // 0.57 degree precision

class DiffDriveControllerTest : public ::testing::Test
{
public:

  DiffDriveControllerTest()
  : received_first_odom(false)
  , cmd_pub(nh.advertise<geometry_msgs::Twist>("cmd_vel", 100))
  , odom_sub(nh.subscribe("odom", 100, &DiffDriveControllerTest::odomCallback, this))
  , vel_out_sub(nh.subscribe("cmd_vel_out", 100, &DiffDriveControllerTest::cmdVelOutCallback, this))
  , joint_traj_controller_state_sub(nh.subscribe("wheel_joint_controller_state", 100, &DiffDriveControllerTest::jointTrajectoryControllerStateCallback, this))
  , start_srv(nh.serviceClient<std_srvs::Empty>("start"))
  , stop_srv(nh.serviceClient<std_srvs::Empty>("stop"))
  {
  }

  ~DiffDriveControllerTest()
  {
    odom_sub.shutdown();
    joint_traj_controller_state_sub.shutdown();
  }

  nav_msgs::Odometry getLastOdom(){ return last_odom; }
  geometry_msgs::TwistStamped getLastCmdVelOut(){ return last_cmd_vel_out; }
  control_msgs::JointTrajectoryControllerState getLastJointTrajectoryControllerState(){ return last_joint_traj_controller_state; }
  void publish(geometry_msgs::Twist cmd_vel){ cmd_pub.publish(cmd_vel); }
  bool isControllerAlive()const{ return (odom_sub.getNumPublishers() > 0) && (cmd_pub.getNumSubscribers() > 0); }
  bool isPublishingCmdVelOut(const ros::Duration &timeout=ros::Duration(1)) const
  {
    ros::Time start = ros::Time::now();
    int get_num_publishers = vel_out_sub.getNumPublishers();
    while ( (get_num_publishers == 0) && (ros::Time::now() < start + timeout) ) {
      ros::Duration(0.1).sleep();
      get_num_publishers = vel_out_sub.getNumPublishers();
    }
    return (get_num_publishers > 0);
  }
<<<<<<< HEAD
  bool isPublishingJointTrajectoryControllerState(){ return (joint_traj_controller_state_sub.getNumPublishers() > 0); }
=======
>>>>>>> 1b816b1b
  bool hasReceivedFirstOdom()const{ return received_first_odom; }

  void start(){ std_srvs::Empty srv; start_srv.call(srv); }
  void stop(){ std_srvs::Empty srv; stop_srv.call(srv); }

  void waitForController() const
  {
    while(!isControllerAlive() && ros::ok())
    {
      ROS_DEBUG_STREAM_THROTTLE(0.5, "Waiting for controller.");
      ros::Duration(0.1).sleep();
    }
    if (!ros::ok())
      FAIL() << "Something went wrong while executing test.";
  }

  void waitForOdomMsgs() const
  {
    while(!hasReceivedFirstOdom() && ros::ok())
    {
      ROS_DEBUG_STREAM_THROTTLE(0.5, "Waiting for odom messages to be published.");
      ros::Duration(0.01).sleep();
    }
    if (!ros::ok())
      FAIL() << "Something went wrong while executing test.";
  }

private:
  bool received_first_odom;
  ros::NodeHandle nh;
  ros::Publisher cmd_pub;
  ros::Subscriber odom_sub;
  ros::Subscriber vel_out_sub;
  nav_msgs::Odometry last_odom;
  geometry_msgs::TwistStamped last_cmd_vel_out;
  ros::Subscriber joint_traj_controller_state_sub;
  control_msgs::JointTrajectoryControllerState last_joint_traj_controller_state;

  ros::ServiceClient start_srv;
  ros::ServiceClient stop_srv;

  void odomCallback(const nav_msgs::Odometry& odom)
  {
    ROS_INFO_STREAM("Callback received: pos.x: " << odom.pose.pose.position.x
                     << ", orient.z: " << odom.pose.pose.orientation.z
                     << ", lin_est: " << odom.twist.twist.linear.x
                     << ", ang_est: " << odom.twist.twist.angular.z);
    last_odom = odom;
    received_first_odom = true;
  }

  void jointTrajectoryControllerStateCallback(const control_msgs::JointTrajectoryControllerState& joint_traj_controller_state)
  {
    ROS_INFO_STREAM("Joint trajectory controller state callback.");
    ROS_DEBUG_STREAM("Joint trajectory controller state callback received:\n" <<
                     joint_traj_controller_state);

    last_joint_traj_controller_state = joint_traj_controller_state;
  }

  void cmdVelOutCallback(const geometry_msgs::TwistStamped& cmd_vel_out)
  {
    ROS_INFO_STREAM("Callback received: lin: " << cmd_vel_out.twist.linear.x
                     << ", ang: " << cmd_vel_out.twist.angular.z);
    last_cmd_vel_out = cmd_vel_out;
  }
};

inline tf::Quaternion tfQuatFromGeomQuat(const geometry_msgs::Quaternion& quat)
{
  return tf::Quaternion(quat.x, quat.y, quat.z, quat.w);
}
<|MERGE_RESOLUTION|>--- conflicted
+++ resolved
@@ -70,10 +70,15 @@
   }
 
   nav_msgs::Odometry getLastOdom(){ return last_odom; }
+
   geometry_msgs::TwistStamped getLastCmdVelOut(){ return last_cmd_vel_out; }
+
   control_msgs::JointTrajectoryControllerState getLastJointTrajectoryControllerState(){ return last_joint_traj_controller_state; }
+
   void publish(geometry_msgs::Twist cmd_vel){ cmd_pub.publish(cmd_vel); }
+
   bool isControllerAlive()const{ return (odom_sub.getNumPublishers() > 0) && (cmd_pub.getNumSubscribers() > 0); }
+
   bool isPublishingCmdVelOut(const ros::Duration &timeout=ros::Duration(1)) const
   {
     ros::Time start = ros::Time::now();
@@ -84,10 +89,9 @@
     }
     return (get_num_publishers > 0);
   }
-<<<<<<< HEAD
+
   bool isPublishingJointTrajectoryControllerState(){ return (joint_traj_controller_state_sub.getNumPublishers() > 0); }
-=======
->>>>>>> 1b816b1b
+  
   bool hasReceivedFirstOdom()const{ return received_first_odom; }
 
   void start(){ std_srvs::Empty srv; start_srv.call(srv); }

--- conflicted
+++ resolved
@@ -1,37 +1,6 @@
 cmake_minimum_required(VERSION 2.8.3)
 project(position_controllers)
 
-<<<<<<< HEAD
-if(USE_ROSBUILD)
-  include($ENV{ROS_ROOT}/core/rosbuild/rosbuild.cmake)
-
-  rosbuild_init()
-
-  set(EXECUTABLE_OUTPUT_PATH ${PROJECT_SOURCE_DIR}/bin)
-  set(LIBRARY_OUTPUT_PATH ${PROJECT_SOURCE_DIR}/lib)
-
-  rosbuild_add_library(${PROJECT_NAME}
-    src/joint_position_controller.cpp include/position_controllers/joint_position_controller.h)
-
-else()
-
-  # Load catkin and all dependencies required for this package
-  find_package(catkin REQUIRED COMPONENTS controller_interface forward_command_controller)
-
-  include_directories(include ${Boost_INCLUDE_DIR} ${catkin_INCLUDE_DIRS})
-
-  add_library(${PROJECT_NAME}
-    src/joint_position_controller.cpp
-    include/position_controllers/joint_position_controller.h
-  )
-  target_link_libraries(${PROJECT_NAME} ${catkin_LIBRARIES})
-
-  # Declare catkin project
-  catkin_package(
-      CATKIN_DEPENDS controller_interface forward_command_controller
-      INCLUDE_DIRS include
-      LIBRARIES ${PROJECT_NAME}
-=======
 # Load catkin and all dependencies required for this package
 find_package(catkin REQUIRED COMPONENTS controller_interface forward_command_controller)
 
@@ -55,7 +24,6 @@
   ARCHIVE DESTINATION ${CATKIN_PACKAGE_LIB_DESTINATION}
   LIBRARY DESTINATION ${CATKIN_PACKAGE_LIB_DESTINATION}
   RUNTIME DESTINATION ${CATKIN_PACKAGE_BIN_DESTINATION}
->>>>>>> ad27e90d
   )
 
 install(FILES position_controllers_plugins.xml

cmake_minimum_required(VERSION 2.8.3)
project(velocity_controllers)

<<<<<<< HEAD
if(USE_ROSBUILD)
  include($ENV{ROS_ROOT}/core/rosbuild/rosbuild.cmake)

  rosbuild_init()

  set(EXECUTABLE_OUTPUT_PATH ${PROJECT_SOURCE_DIR}/bin)
  set(LIBRARY_OUTPUT_PATH ${PROJECT_SOURCE_DIR}/lib)

  rosbuild_add_library(${PROJECT_NAME}
    src/joint_velocity_controller.cpp include/velocity_controllers/joint_velocity_controller.h)

else()
  # Load catkin and all dependencies required for this package
  find_package(catkin REQUIRED COMPONENTS
=======
# Load catkin and all dependencies required for this package
find_package(catkin REQUIRED COMPONENTS
  controller_interface
  forward_command_controller
  control_toolbox
  realtime_tools
)

# Declare catkin package
catkin_package(
  CATKIN_DEPENDS 
>>>>>>> ad27e90d
    controller_interface
    forward_command_controller
    control_toolbox
    realtime_tools
<<<<<<< HEAD
  )

  include_directories(include ${Boost_INCLUDE_DIR} ${catkin_INCLUDE_DIRS})

  # Declare catkin package
  catkin_package(
    CATKIN_DEPENDS
      controller_interface
      forward_command_controller
      control_toolbox
      realtime_tools
    INCLUDE_DIRS include
    LIBRARIES ${PROJECT_NAME}
  )

  add_library(${PROJECT_NAME}
    src/joint_velocity_controller.cpp
    src/joint_position_controller.cpp
  )

  target_link_libraries(${PROJECT_NAME} ${catkin_LIBRARIES})

  # Install
  install(DIRECTORY include/${PROJECT_NAME}/
    DESTINATION ${CATKIN_PACKAGE_INCLUDE_DESTINATION})

  install(TARGETS ${PROJECT_NAME}
    ARCHIVE DESTINATION ${CATKIN_PACKAGE_LIB_DESTINATION}
    LIBRARY DESTINATION ${CATKIN_PACKAGE_LIB_DESTINATION}
    RUNTIME DESTINATION ${CATKIN_PACKAGE_BIN_DESTINATION}
  )

  install(FILES velocity_controllers_plugins.xml
    DESTINATION ${CATKIN_PACKAGE_SHARE_DESTINATION}
  )

endif()
=======
  INCLUDE_DIRS include
  LIBRARIES ${PROJECT_NAME}
)

include_directories(include ${Boost_INCLUDE_DIR} ${catkin_INCLUDE_DIRS})

add_library(${PROJECT_NAME}
  src/joint_velocity_controller.cpp
  src/joint_position_controller.cpp
)

target_link_libraries(${PROJECT_NAME} ${catkin_LIBRARIES})

# Install
install(DIRECTORY include/${PROJECT_NAME}/
  DESTINATION ${CATKIN_PACKAGE_INCLUDE_DESTINATION})

install(TARGETS ${PROJECT_NAME}
  ARCHIVE DESTINATION ${CATKIN_PACKAGE_LIB_DESTINATION}
  LIBRARY DESTINATION ${CATKIN_PACKAGE_LIB_DESTINATION}
  RUNTIME DESTINATION ${CATKIN_PACKAGE_BIN_DESTINATION}
)

install(FILES velocity_controllers_plugins.xml
  DESTINATION ${CATKIN_PACKAGE_SHARE_DESTINATION}
)
>>>>>>> ad27e90d
<|MERGE_RESOLUTION|>--- conflicted
+++ resolved
@@ -1,22 +1,6 @@
 cmake_minimum_required(VERSION 2.8.3)
 project(velocity_controllers)
 
-<<<<<<< HEAD
-if(USE_ROSBUILD)
-  include($ENV{ROS_ROOT}/core/rosbuild/rosbuild.cmake)
-
-  rosbuild_init()
-
-  set(EXECUTABLE_OUTPUT_PATH ${PROJECT_SOURCE_DIR}/bin)
-  set(LIBRARY_OUTPUT_PATH ${PROJECT_SOURCE_DIR}/lib)
-
-  rosbuild_add_library(${PROJECT_NAME}
-    src/joint_velocity_controller.cpp include/velocity_controllers/joint_velocity_controller.h)
-
-else()
-  # Load catkin and all dependencies required for this package
-  find_package(catkin REQUIRED COMPONENTS
-=======
 # Load catkin and all dependencies required for this package
 find_package(catkin REQUIRED COMPONENTS
   controller_interface
@@ -28,50 +12,10 @@
 # Declare catkin package
 catkin_package(
   CATKIN_DEPENDS 
->>>>>>> ad27e90d
     controller_interface
     forward_command_controller
     control_toolbox
     realtime_tools
-<<<<<<< HEAD
-  )
-
-  include_directories(include ${Boost_INCLUDE_DIR} ${catkin_INCLUDE_DIRS})
-
-  # Declare catkin package
-  catkin_package(
-    CATKIN_DEPENDS
-      controller_interface
-      forward_command_controller
-      control_toolbox
-      realtime_tools
-    INCLUDE_DIRS include
-    LIBRARIES ${PROJECT_NAME}
-  )
-
-  add_library(${PROJECT_NAME}
-    src/joint_velocity_controller.cpp
-    src/joint_position_controller.cpp
-  )
-
-  target_link_libraries(${PROJECT_NAME} ${catkin_LIBRARIES})
-
-  # Install
-  install(DIRECTORY include/${PROJECT_NAME}/
-    DESTINATION ${CATKIN_PACKAGE_INCLUDE_DESTINATION})
-
-  install(TARGETS ${PROJECT_NAME}
-    ARCHIVE DESTINATION ${CATKIN_PACKAGE_LIB_DESTINATION}
-    LIBRARY DESTINATION ${CATKIN_PACKAGE_LIB_DESTINATION}
-    RUNTIME DESTINATION ${CATKIN_PACKAGE_BIN_DESTINATION}
-  )
-
-  install(FILES velocity_controllers_plugins.xml
-    DESTINATION ${CATKIN_PACKAGE_SHARE_DESTINATION}
-  )
-
-endif()
-=======
   INCLUDE_DIRS include
   LIBRARIES ${PROJECT_NAME}
 )
@@ -97,5 +41,4 @@
 
 install(FILES velocity_controllers_plugins.xml
   DESTINATION ${CATKIN_PACKAGE_SHARE_DESTINATION}
-)
->>>>>>> ad27e90d
+)